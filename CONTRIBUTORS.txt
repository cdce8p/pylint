﻿Contributors
------------

Current team:

* Ashley Whetter: maintainer, contributor

* Bryce Guinta: maintainer, contributor

* Claudiu Popa: maintainer, contributor

* Cara Vinson: astroid committer.

* Guillaume Peillex: committer

* Łukasz Rogalski: committer.

* Roy Williams (Lyft): committer

  added check for implementing __eq__ without implementing __hash__,
  Added Python 3 check for accessing Exception.message.
  Added Python 3 check for calling encode/decode with invalid codecs.
  Added Python 3 check for accessing sys.maxint.
  Added Python 3 check for bad import statements.
  Added Python 3 check for accessing deprecated methods on the 'string' module,
  various patches.

* Dmitry Pribysh: committer

  multiple-imports, not-iterable, not-a-mapping, various patches.

* Jim Robertson: committer

Ex-maintainers:

* Sylvain Thenault (Logilab): main author / maintainer

* Torsten Marek (Google): committer / contributor


We would not be here without folks that contributed patches, pull requests,
issues and their time to pylint. We're incredibly grateful to all of these
contributors:


* Daniel Balparda (Google): GPyLint maintainer (Google's pylint variant),
  various patches

* Martin Pool (Google): warnings for anomalous backslashes, symbolic names for
  messages (like 'unused'), etc

* Alexandre Fayolle (Logilab): TkInter gui, documentation, debian support

* Julien Cristau, Emile Anclin (Logilab): python 3 support

* Sandro Tosi: Debian packaging

* Mads Kiilerich, Boris Feld, Bill Wendling, Sebastian Ulrich:
  various patches

* Brian van den Broek: windows installation documentation

* Amaury Forgeot d'Arc: check names imported from a module exists in the module

* Benjamin Niemann: allow block level enabling/disabling of messages

* Nathaniel Manista: suspicious lambda checking

* David Shea: invalid sequence and slice index

* Carl Crowder: don't evaluate the value of arguments for 'dangerous-default-value'

* Michal Nowikowski: wrong-spelling-in-comment, wrong-spelling-in-docstring,
  parallel execution on multiple CPUs and other patches.

* David Lindquist: logging-format-interpolation warning.

* Brett Cannon: Port source code to be Python 2/3 compatible, Python 3
  checker.

* Vlad Temian: redundant-unittest-assert and the JSON reporter.

* Cosmin Poieană: unichr-builtin and improvements to bad-open-mode.

* Viorel Știrbu: intern-builtin warning.

* Dan Goldsmith: support for msg-template in HTML reporter.

* Chris Rebert: unidiomatic-typecheck.

* Steven Myint: duplicate-except.

* Radu Ciorba: not-context-manager and confusing-with-statement warnings.

* Bruno Daniel: check_docs extension.

* James Morgensen: ignored-modules option applies to import errors.

* Cezar Elnazli: deprecated-method

* Stéphane Wirtel: nonlocal-without-binding

* Laura Medioni (Logilab, on behalf of the CNES): misplaced-comparison-constant,
  no-classmethod-decorator, no-staticmethod-decorator, too-many-nested-blocks,
  too-many-boolean-expressions, unneeded-not, wrong-import-order, ungrouped-imports,
  wrong-import-position, redefined-variable-type

* Aru Sahni: Git ignoring, regex-based ignores

* Mike Frysinger: contributor.

* Moisés López (Vauxoo): Support for deprecated-modules in modules not installed,
  Refactor wrong-import-order to integrate it with `isort` library
  Add check too-complex with mccabe for cyclomatic complexity
  Refactor wrong-import-position to skip try-import and nested cases
  Add consider-merging-isinstance, superfluous-else-return
  Fix consider-using-ternary for 'True and True and True or True' case

* Luis Escobar (Vauxoo), Moisés López (Vauxoo): Add bad-docstring-quotes and docstring-first-line-empty

* Yannick Brehon: contributor.

* Glenn Matthews: autogenerated documentation for optional extensions,
  bug fixes and enhancements for docparams (née check_docs) extension

* Elias Dorneles: minor adjust to config defaults and docs

* Yuri Bochkarev: Added epytext support to docparams extension.

* Alexander Todorov: added new error conditions to 'bad-super-call',
  Added new check for incorrect len(SEQUENCE) usage,
  Added new extension for comparison against empty string constants,
  Added new extension which detects comparing integers to zero,
  Added new useless-return checker,
  Added new try-except-raise checker

* Erik Eriksson - Added overlapping-except error check.

* Anthony Foglia (Google): Added simple string slots check.

* Derek Gustafson: contributor

* Petr Pulc: require whitespace around annotations

* John Paraskevopoulos: add 'differing-param-doc' and 'differing-type-doc'

* Martin von Gagern (Google): Added 'raising-format-tuple' warning.

* Ahirnish Pareek, 'keyword-arg-before-var-arg' check

* Daniel Miller: contributor.

* Bryce Guinta: contributor

* Martin Bašti: contributor
  Added new check for shallow copy of os.environ

* Jacques Kvam: contributor

* Brian Shaginaw: prevent error on exception check for functions

* Ioana Tagirta: fix bad thread instantiation check

* Reverb Chu: contributor

* Tobias Hernstig: contributor

* Konstantin Manna: contributor

* Andreas Freimuth: fix indentation checking with tabs

* Renat Galimov: contributor

* Thomas Snowden: fix missing-docstring for inner functions

* Mitchell Young: minor adjustment to docparams

* Marianna Polatoglou: minor contribution for wildcard import check

* Ben Green: contributor

* Benjamin Freeman: contributor

* Fureigh: contributor

* Jace Browning: updated default report format with clickable paths

* Sushobhit (sushobhit27): contributor
  Added new check 'comparison-with-itself'.
  Added new check 'useless-import-alias'.
  Added support of annotations in missing-type-doc and missing-return-type-doc.
  Added new check 'comparison-with-callable'.
  Removed six package dependency.
  Added new check 'chained-comparison'.
  Added new check 'useless-object-inheritance'.

* Mariatta Wijaya: contributor
  Added new check `logging-fstring-interpolation`
  Documentation typo fixes

* Jason Owen: contributor

* Mark Roman Miller: fix inline defs in too-many-statements

* Adam Dangoor: contributor

* Gary Tyler McLeod: contributor

* Wolfgang Grafen, Axel Muller, Fabio Zadrozny, Pierre Rouleau,
  Maarten ter Huurne, Mirko Friedenhagen and all the Logilab's team (among others).

* Matej Marusak: contributor

* Nick Drozd: contributor, performance improvements to astroid

* Kosarchuk Sergey: contributor

* Carey Metcalfe: demoted `try-except-raise` from error to warning

* Marcus Näslund (naslundx): contributor

* Natalie Serebryakova: contributor

* Caio Carrara: contributor

* Roberto Leinardi: PyCharm plugin maintainer

* Aivar Annamaa: contributor

* Hornwitser: fix import graph

* Yuri Gribov: contributor

* Drew Risinger: committer (docs)

* Ben James

* Tomer Chachamu, Richard Goodman: simplifiable-if-expression

* Alan Chan: contributor

* Benjamin Drung: contributing Debian Developer

* Scott Worley: contributor

* Michael Hudson-Doyle

* Lucas Cimon: contributor

* Mike Miller: contributor

* Sergei Lebedev: contributor

* Sasha Bagan

* Pablo Galindo Salgado: contributor
  Fix false positive 'Non-iterable value' with async comprehensions.

* Matus Valo

* Sardorbek Imomaliev: contributor

* Justin Li (justinnhli)

* Nicolas Dickreuter

* Pascal Corpet

* Svetoslav Neykov: contributor

* Federico Bond: contributor

* Fantix King (UChicago): contributor

* Yory (yory8): contributor

* Thomas Hisch: contributor

* Clément Pit-Claudel : contributor

* Goudcode: contributor

* Paul Renvoise : contributor

* Bluesheeptoken: contributor

* Michael Scott Cuthbert: contributor

* Pierre Sassoulas : contributor
    - Made C0412 (ungrouped import) compatible with isort
    - Made multiple message with the same old name possible
    - Made Pylint a little faster by refactoring the message store
    - Broke down "missing-docstrings" between "module", "class" and "function"

* Nathan Marrow

* Taewon Kim : contributor

* Daniil Kharkov: contributor

* Tyler N. Thieding: contributor

* Zeb Nicholls: contributor
    - Made W9011 compatible with 'of' syntax in return types

* Martin Vielsmaier: contributor

* Agustin Toledo: contributor

* Nicholas Smith: contributor

* Peter Kolbus (Garmin): contributor

* Oisin Moran: contributor

* Andrzej Klajnert: contributor

* Andrés Pérez Hortal: contributor

* Niko Wenselowski: contributor

* Danny Hermes: contributor

* Eric Froemling: contributor

* Robert Schweizer: contributor

* Hugo van Kemenade: contributor

* Mikhail Fesenko: contributor

* Trevor Bekolay: contributor
    - Added --list-msgs-enabled command

* Rémi Cardona: contributor

* Daniel Draper: contributor

* Gabriel R. Sezefredo: contributor
    - Fixed "exception-escape" false positive with generators

* laike9m: contributor

* Janne Rönkkö: contributor

* Hugues Bruant: contributor

* Tim Gates: contributor

* Enji Cooper: contributor

* Bastien Vallet: contributor

* Pek Chhan: contributor

* Craig Henriques: contributor

* Matthijs Blom: contributor

* Andy Palmer: contributor

* Wes Turner (Google): added new check 'inconsistent-quotes'

* Athos Ribeiro
    Fixed dict-keys-not-iterating false positive for inverse containment checks

* Anubhav: contributor

* Ben Graham: contributor

* Anthony Tan: contributor

* Benny Müller: contributor

* Bernie Gray: contributor

* Slavfox: contributor

* Matthew Beckers (mattlbeck): contributor

* Yang Yang: contributor

* Andrew J. Simmons (anjsimmo): contributor

* Damien Baty: contributor

* Daniel R. Neal (danrneal): contributer

* Jeremy Fleischman (jfly): contributer

* Shiv Venkatasubrahmanyam

* Jochen Preusche (iilei): contributor

* Ram Rachum (cool-RR)

* Pieter Engelbrecht

* Ethan Leba: contributor

* Matěj Grabovský: contributor

* Yeting Li (yetingli): contributor

* Frost Ming (frostming): contributor

* Eli Fine (eli88fine): Fixed false positive duplicate code warning for lines with symbols only

* Ganden Schaffner: contributor

* Josselin Feist: contributor

* David Cain: contributor

<<<<<<< HEAD
* Takashi Hirashima: contributor
=======
* Luigi Bertaco Cristofolini (luigibertaco): contributor

* Or Bahari

* Joshua Cannon: contributor
>>>>>>> 1a1dea5d
<|MERGE_RESOLUTION|>--- conflicted
+++ resolved
@@ -412,12 +412,11 @@
 
 * David Cain: contributor
 
-<<<<<<< HEAD
-* Takashi Hirashima: contributor
-=======
 * Luigi Bertaco Cristofolini (luigibertaco): contributor
 
 * Or Bahari
 
 * Joshua Cannon: contributor
->>>>>>> 1a1dea5d
+
+
+* Takashi Hirashima: contributor